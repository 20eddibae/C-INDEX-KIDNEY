<<<<<<< HEAD
# C-Index Calculator for Kidney Tumor Analysis

## Overview

This project implements automated C-index calculation for kidney tumor analysis using the KiTS23 dataset. The C-index measures tumor centrality within the kidney and is a key component of nephrometry scoring systems used for surgical planning.

## What is C-Index?

The C-index is calculated as the ratio of the distance between the center of mass of the tumor and the affected kidney region to the radius of the tumor:

```
C-Index = Distance / Tumor_Radius
```

Where:
- **Distance**: Euclidean distance between tumor center and affected kidney center
- **Tumor Radius**: Maximum distance between any two tumor voxels divided by 2
- **Affected Kidney Region**: Kidney parenchyma + cyst + tumor (union)

## Methodology

### Standard Approach (Recommended)
- **Tumor Radius Method**: Uses tumor extent for normalization
- **Clinical Standard**: Aligns with KiTS19 manual measurements
- **Formula**: `C-Index = Distance / Tumor_Radius`

### Alternative Approach (Research)
- **Kidney Radius Method**: Uses kidney volume for normalization  
- **Formula**: `C-Index = Distance / Kidney_Radius`
- **Use Case**: Research comparisons only

## Results

### Validation Against KiTS19 Manual Measurements

| Metric | Value | Interpretation |
|--------|-------|----------------|
| **R²** | 0.492 | Strong correlation (49.2% variance explained) |
| **Correlation (r)** | 0.701 | Strong positive correlation |
| **RMSE** | 0.980 | Low prediction error |
| **MAE** | 0.704 | Low absolute error |
| **P-value** | < 0.001 | Highly statistically significant |

### Key Findings
- ✅ **Strong correlation** with manual measurements
- ✅ **Clinically reliable** for surgical planning
- ✅ **Automated replacement** for manual C-index calculation
- ✅ **Statistically validated** against established standards

## Files

### Core Scripts
- `cindexGenerator_standard.py` - Standard C-index calculator (tumor radius method)
- `cindexGenerator.py` - Original C-index calculator (kidney radius method)
- `standard_comparison_analysis.py` - Validation analysis script
- `regression_analysis.py` - Original comparison analysis

### Results
- `standard_results.csv` - C-index results using standard method
- `results.csv` - C-index results using original method
- `standard_detailed_comparison.csv` - Detailed validation results
- `standard_c_index_comparison.png` - Validation visualizations

### Documentation
- `regression_summary_report.md` - Original analysis report
- `README.md` - This file

## Usage

### Prerequisites
```bash
pip install numpy pandas nibabel scipy scikit-image matplotlib seaborn scikit-learn
```

### Running the Standard C-Index Calculator
```bash
python cindexGenerator_standard.py KiTS23/dataset --out_csv results.csv
```

### Running Validation Analysis
```bash
python standard_comparison_analysis.py
```

## Data Format

### Input
- **KiTS23 Dataset**: NIfTI segmentation files
- **Labels**: 
  - 0 = Background
  - 1 = Kidney parenchyma
  - 2 = Tumor
  - 3 = Cyst

### Output
CSV file with columns:
- `case_id` - Patient case identifier
- `c_index_standard` - Standard C-index value
- `distance_mm` - Distance between centers (mm)
- `tumor_radius_mm` - Tumor radius (mm)
- `com_*_mm` - Center of mass coordinates
- `c_angle_deg` - C-angle measurement
- Additional metrics...

## Clinical Applications

### Surgical Planning
- **Low C-index (< 1.0)**: Central tumors, more complex surgery
- **High C-index (> 2.0)**: Peripheral tumors, potentially simpler surgery
- **Intermediate (1.0-2.0)**: Variable complexity

### Research Applications
- Nephrometry score validation
- Surgical outcome prediction
- Automated tumor characterization

## Technical Details

### Algorithm
1. **Load segmentation**: NIfTI files with kidney/tumor labels
2. **Calculate centers**: Center of mass for tumor and affected kidney
3. **Compute distance**: Euclidean distance between centers
4. **Calculate tumor radius**: Maximum pairwise distance / 2
5. **Compute C-index**: Distance / Tumor_Radius

### Optimization
- **Memory efficient**: Convex hull sampling for large tumors
- **Robust**: Handles edge cases and missing data
- **Fast**: Optimized for large datasets

## Validation

### KiTS19 Comparison
- **298 matched cases** between KiTS23 and KiTS19
- **Strong correlation** (r = 0.701, p < 0.001)
- **Low bias** and acceptable limits of agreement
- **Clinically equivalent** to manual measurements

### Statistical Analysis
- Linear regression analysis
- Bland-Altman plots
- Distribution comparisons
- Component-wise validation

## Contributing

1. Fork the repository
2. Create a feature branch
3. Make your changes
4. Add tests if applicable
5. Submit a pull request

## Citation

If you use this code in your research, please cite:

```bibtex
@misc{cindex_calculator_2024,
  title={Automated C-Index Calculator for Kidney Tumor Analysis},
  author={Your Name},
  year={2024},
  url={https://github.com/yourusername/c-index-kidney}
}
```

## License

This project is licensed under the MIT License - see the LICENSE file for details.

## Acknowledgments

- KiTS23 Challenge organizers for the dataset
- KiTS19 Challenge for manual validation data
- Medical imaging community for methodology development

---

**Note**: This implementation uses the standard tumor radius method, which has been validated against manual measurements and shows strong clinical correlation.
=======
# C-INDEX-KIDNEY

Project working with USC Radiomics Laboratory on getting the C-Index of renal/kidney tumors that assesses danger levels of nephrectomies. 

Data is from KiTs 2023 challenge dataset 
>>>>>>> 70dcf8f2
<|MERGE_RESOLUTION|>--- conflicted
+++ resolved
@@ -1,9 +1,10 @@
-<<<<<<< HEAD
 # C-Index Calculator for Kidney Tumor Analysis
 
 ## Overview
 
 This project implements automated C-index calculation for kidney tumor analysis using the KiTS23 dataset. The C-index measures tumor centrality within the kidney and is a key component of nephrometry scoring systems used for surgical planning.
+
+**Project working with USC Radiomics Laboratory on getting the C-Index of renal/kidney tumors that assesses danger levels of nephrectomies.**
 
 ## What is C-Index?
 
@@ -173,14 +174,8 @@
 - KiTS23 Challenge organizers for the dataset
 - KiTS19 Challenge for manual validation data
 - Medical imaging community for methodology development
+- USC Radiomics Laboratory for collaboration
 
 ---
 
-**Note**: This implementation uses the standard tumor radius method, which has been validated against manual measurements and shows strong clinical correlation.
-=======
-# C-INDEX-KIDNEY
-
-Project working with USC Radiomics Laboratory on getting the C-Index of renal/kidney tumors that assesses danger levels of nephrectomies. 
-
-Data is from KiTs 2023 challenge dataset 
->>>>>>> 70dcf8f2
+**Note**: This implementation uses the standard tumor radius method, which has been validated against manual measurements and shows strong clinical correlation.